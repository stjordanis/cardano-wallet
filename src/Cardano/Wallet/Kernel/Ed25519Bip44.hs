--- conflicted
+++ resolved
@@ -4,11 +4,8 @@
 
     extended private key -> extended public key
     account extended public key -> address extended public key
-<<<<<<< HEAD
     account extended private key -> address extended private key
-=======
     master extended private key -> account extended private key
->>>>>>> cf7e4a7a
 
 -------------------------------------------------------------------------------}
 
@@ -29,11 +26,7 @@
 
 import           Universum
 
-<<<<<<< HEAD
 import           Pos.Crypto (EncryptedSecretKey (..), PassPhrase,
-=======
-import           Pos.Crypto (EncryptedSecretKey (..), PassPhrase (..),
->>>>>>> cf7e4a7a
                      PublicKey (..), checkPassMatches, encToPublic, isHardened)
 
 import           Cardano.Crypto.Wallet (DerivationScheme (DerivationScheme2),
@@ -96,7 +89,6 @@
     -> Word32          -- Non-hardened Address Key Index
     -> Maybe PublicKey -- Address Public Key
 deriveAddressPublicKey (PublicKey accXPub) changeChain addressIx = do
-<<<<<<< HEAD
     -- address index should be non hardened
     guard (not $ isHardened addressIx)
     -- lvl4 derivation in bip44 is derivation of change chain
@@ -123,18 +115,6 @@
         -- lvl5 derivation in bip44 is derivation of address chain
         addressXPrv = deriveXPrv DerivationScheme2 passPhrase changeXPrv addressIx
     pure $ EncryptedSecretKey addressXPrv passHash
-=======
-    -- address index should be non-hardened
-    guard (not $ isHardened addressIx)
-    -- lvl4 derivation in bip44 is non-hardened derivation of change chain
-    changeXPub <- deriveXPub DerivationScheme2 accXPub (changeToIndex changeChain)
-    -- lvl5 derivation in bip44 is non-hardened derivation of change address chain
-    PublicKey <$> deriveXPub DerivationScheme2 changeXPub addressIx
-
--- | Generate extend private key from extended private key
--- (EncryptedSecretKey is a wrapper around private key)
-derivePublicKey :: EncryptedSecretKey -> PublicKey
-derivePublicKey = encToPublic
 
 -- | Derives account private key from the given master private key,
 -- using derivation scheme 2 (please see 'cardano-crypto' package).
@@ -154,5 +134,4 @@
         coinTypeXPrv = deriveXPrv DerivationScheme2 passPhrase purposeXPrv coinTypeIndex
         -- lvl3 derivation in bip44 is hardened derivation of account' chain
         accountXPrv = deriveXPrv DerivationScheme2 passPhrase coinTypeXPrv accountIx
-    pure $ EncryptedSecretKey accountXPrv passHash
->>>>>>> cf7e4a7a
+    pure $ EncryptedSecretKey accountXPrv passHash